/*
 * Copyright (C) 2018 The 'MysteriumNetwork/mysterion' Authors.
 *
 * This program is free software: you can redistribute it and/or modify
 * it under the terms of the GNU General Public License as published by
 * the Free Software Foundation, either version 3 of the License, or
 * (at your option) any later version.
 *
 * This program is distributed in the hope that it will be useful,
 * but WITHOUT ANY WARRANTY; without even the implied warranty of
 * MERCHANTABILITY or FITNESS FOR A PARTICULAR PURPOSE.  See the
 * GNU General Public License for more details.
 *
 * You should have received a copy of the GNU General Public License
 * along with this program.  If not, see <http://www.gnu.org/licenses/>.
 */

import { observable, reaction } from 'mobx'
import Timer = NodeJS.Timer
import { CONFIG } from '../config'
import { IFetcher } from './fetcher'

export abstract class FetcherBase<T> implements IFetcher {
  @observable
  public isRunning: boolean = false

  private interval?: Timer

  constructor (protected name: string) {}

<<<<<<< HEAD
  public get isStarted(): boolean {
    return this.interval !== undefined
  }

  public start(interval: number) {
    if (this.isStarted) {
      return
    }

    this.run()
    this.interval = setInterval(
      () => this.run(),
      interval,
=======
  public start (interval: number) {
    this.run().catch(error => {
      console.error('Fetcher run failed:', error)
    })
    this.interval = setInterval(
      () => this.run(),
      interval * CONFIG.REFRESH_INTERVALS.INTERVAL_MS
>>>>>>> 998dbae6
    )
  }

  public stop () {
    if (this.interval) {
      clearInterval(this.interval)
    }
    this.interval = undefined
  }

  public refresh (): Promise<void> {
    if (!this.isRunning) {
      return this.run()
    }
    return new Promise(resolve => {
      // run as soon as possible
      reaction(
        () => this.isRunning,
        async (isRunning, runReaction) => {
          if (!isRunning) {
            runReaction.dispose()
            await this.run()
            resolve()
          }
        }
      )
    })
  }

  protected get canRun (): boolean {
    return true
  }

  protected abstract async fetch (): Promise<T>

  protected abstract update (data: T): void

  private async run () {
    if (this.isRunning || !this.canRun) {
      return
    }
    this.isRunning = true

    try {
      const data = await this.fetch()
      this.update(data)
    } catch (e) {
      console.warn(`'${this.name}' fetching error`, e)
    } finally {
      this.isRunning = false
    }
  }
}<|MERGE_RESOLUTION|>--- conflicted
+++ resolved
@@ -17,7 +17,6 @@
 
 import { observable, reaction } from 'mobx'
 import Timer = NodeJS.Timer
-import { CONFIG } from '../config'
 import { IFetcher } from './fetcher'
 
 export abstract class FetcherBase<T> implements IFetcher {
@@ -28,29 +27,21 @@
 
   constructor (protected name: string) {}
 
-<<<<<<< HEAD
-  public get isStarted(): boolean {
+  public get isStarted (): boolean {
     return this.interval !== undefined
   }
 
-  public start(interval: number) {
+  public start (interval: number) {
     if (this.isStarted) {
       return
     }
 
-    this.run()
-    this.interval = setInterval(
-      () => this.run(),
-      interval,
-=======
-  public start (interval: number) {
     this.run().catch(error => {
       console.error('Fetcher run failed:', error)
     })
     this.interval = setInterval(
       () => this.run(),
-      interval * CONFIG.REFRESH_INTERVALS.INTERVAL_MS
->>>>>>> 998dbae6
+      interval
     )
   }
 
