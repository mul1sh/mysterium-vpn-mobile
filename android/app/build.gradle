--- conflicted
+++ resolved
@@ -186,11 +186,7 @@
     implementation "org.jetbrains.kotlin:kotlin-stdlib-jdk7:$kotlin_version"
 
     implementation 'network.mysterium:mobile-node:0.8.4'
-<<<<<<< HEAD
-    //implementation files('libs/Mysterium.aar')
-=======
     // implementation files('libs/Mysterium.aar')
->>>>>>> 6d135e01
 }
 
 // Run this once to be able to run the application with BUCK
