--- conflicted
+++ resolved
@@ -4,12 +4,9 @@
 import TequilApiDriver from '../libraries/tequil-api/tequil-api-driver'
 import TequilApiState from '../libraries/tequil-api/tequil-api-state'
 import App from './app'
-<<<<<<< HEAD
 import AppLoader from './app-loader'
-=======
 import CountryList from './countries/country-list'
 import Favorites from './countries/favorites'
->>>>>>> 14e7ef0a
 import ErrorDisplayDelegate from './errors/error-display-delegate'
 import Logger from './logger'
 import VpnAppState from './vpn-app-state'
@@ -20,12 +17,9 @@
   private errorDisplayDelegate = new ErrorDisplayDelegate()
   private readonly tequilAPIDriver = new TequilApiDriver(this.tequilApiState, this.errorDisplayDelegate)
   private readonly favoritesStore = new FavoritesStorage()
-<<<<<<< HEAD
-  private readonly appLoader = new AppLoader(this.tequilAPIDriver)
-=======
   private readonly countryList = new CountryList(this.tequilApiState, this.favoritesStore)
   private readonly favorites = new Favorites(this.favoritesStore)
->>>>>>> 14e7ef0a
+  private readonly appLoader = new AppLoader(this.tequilAPIDriver)
 
   public async componentWillMount () {
     const logger = new Logger(this.tequilApiState, this.vpnAppState)
@@ -35,16 +29,6 @@
 
   public render () {
     return (
-<<<<<<< HEAD
-      <App
-        tequilAPIDriver={this.tequilAPIDriver}
-        tequilApiState={this.tequilApiState}
-        vpnAppState={this.vpnAppState}
-        errorDisplayDelegate={this.errorDisplayDelegate}
-        favoritesStore={this.favoritesStore}
-        appLoader={this.appLoader}
-      />
-=======
       <RootBase>
         <App
           tequilAPIDriver={this.tequilAPIDriver}
@@ -53,9 +37,9 @@
           errorDisplayDelegate={this.errorDisplayDelegate}
           countryList={this.countryList}
           favorites={this.favorites}
+          appLoader={this.appLoader}
         />
       </RootBase>
->>>>>>> 14e7ef0a
     )
   }
 }
