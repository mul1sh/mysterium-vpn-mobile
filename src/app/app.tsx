--- conflicted
+++ resolved
@@ -46,7 +46,6 @@
   public render (): ReactNode {
     return (
       <View style={styles.container}>
-<<<<<<< HEAD
         <Image
           style={styles.imageBackground}
           source={require('../assets/background-loading.png')}
@@ -54,16 +53,16 @@
         />
 
         <Text style={styles.textStatus}>
-          {store.ConnectionStatus
-            ? store.ConnectionStatus.status
+          {this.appState.ConnectionStatus
+            ? this.appState.ConnectionStatus.status
             : CONFIG.TEXTS.UNKNOWN_STATUS}
         </Text>
-        <Text style={styles.textIp}>IP: {store.IP || CONFIG.TEXTS.IP_UPDATING}</Text>
+        <Text style={styles.textIp}>IP: {this.appState.IP || CONFIG.TEXTS.IP_UPDATING}</Text>
 
         <View style={styles.controls}>
           <Proposals
-            proposalsFetcher={this.proposalFetcher}
-            proposalsStore={store}
+            proposalsFetcher={this.tequilAPIDriver.proposalFetcher}
+            proposalsStore={this.appState}
           />
           <ButtonConnect
             title={this.buttonText}
@@ -71,25 +70,7 @@
             onPress={() => this.connectOrDisconnect()}
           />
         </View>
-        {store.Statistics ? <Stats style={styles.footer} {...store.Statistics} /> : null}
-=======
-        <Text>
-          {this.appState.ConnectionStatus
-            ? this.appState.ConnectionStatus.status
-            : CONFIG.TEXTS.UNKNOWN_STATUS}
-        </Text>
-        <Text>IP: {this.appState.IP || CONFIG.TEXTS.IP_UPDATING}</Text>
-        <Proposals
-          proposalsFetcher={this.tequilAPIDriver.proposalFetcher}
-          proposalsStore={this.appState}
-        />
-        <ButtonConnect
-          title={this.buttonText}
-          disabled={!this.buttonEnabled}
-          onPress={() => this.connectOrDisconnect()}
-        />
-        {this.appState.Statistics ? <Stats {...this.appState.Statistics} /> : null}
->>>>>>> 94f56485
+        {this.appState.Statistics ? <Stats style={styles.footer} {...this.appState.Statistics} /> : null}
       </View>
     )
   }
