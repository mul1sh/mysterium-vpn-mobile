/*
 * Copyright (C) 2018 The 'MysteriumNetwork/mysterion' Authors.
 *
 * This program is free software: you can redistribute it and/or modify
 * it under the terms of the GNU General Public License as published by
 * the Free Software Foundation, either version 3 of the License, or
 * (at your option) any later version.
 *
 * This program is distributed in the hope that it will be useful,
 * but WITHOUT ANY WARRANTY; without even the implied warranty of
 * MERCHANTABILITY or FITNESS FOR A PARTICULAR PURPOSE.  See the
 * GNU General Public License for more details.
 *
 * You should have received a copy of the GNU General Public License
 * along with this program.  If not, see <http://www.gnu.org/licenses/>.
 */

import { observer } from 'mobx-react/native'
import React, { ReactNode } from 'react'
import { Image, Text, View } from 'react-native'
import { CONFIG } from '../config'
<<<<<<< HEAD
import { FavoritesStorage } from '../libraries/favorites-storage'
=======
>>>>>>> 14e7ef0a
import TequilApiDriver from '../libraries/tequil-api/tequil-api-driver'
import TequilApiState from '../libraries/tequil-api/tequil-api-state'
import AppLoader from './app-loader'
import styles from './app-styles'
import ButtonConnect from './components/button-connect'
import ConnectionStatus from './components/connection-status'
import { ICountry } from './components/country-picker/country'
import CountryPicker from './components/country-picker/country-picker'
import ErrorDropdown from './components/error-dropdown'
import Stats from './components/stats'
import CountryList from './countries/country-list'
import Favorites from './countries/favorites'
import ErrorDisplayDelegate from './errors/error-display-delegate'
import translations from './translations'
import VpnAppState from './vpn-app-state'

type AppProps = {
  tequilAPIDriver: TequilApiDriver,
  tequilApiState: TequilApiState,
  vpnAppState: VpnAppState,
  errorDisplayDelegate: ErrorDisplayDelegate,
<<<<<<< HEAD
  favoritesStore: FavoritesStorage,
  appLoader: AppLoader
=======
  countryList: CountryList
  favorites: Favorites
>>>>>>> 14e7ef0a
}

@observer
export default class App extends React.Component<AppProps> {
  private readonly tequilAPIDriver: TequilApiDriver
  private readonly tequilApiState: TequilApiState
  private readonly errorDisplayDelegate: ErrorDisplayDelegate
  private readonly vpnAppState: VpnAppState
<<<<<<< HEAD
  private readonly appLoader: AppLoader
=======
  private readonly countryList: CountryList
  private readonly favorites: Favorites
>>>>>>> 14e7ef0a

  constructor (props: AppProps) {
    super(props)
    this.tequilAPIDriver = props.tequilAPIDriver
    this.tequilApiState = props.tequilApiState
    this.errorDisplayDelegate = props.errorDisplayDelegate
    this.vpnAppState = props.vpnAppState
<<<<<<< HEAD
    this.appLoader = props.appLoader
=======
    this.countryList = props.countryList
    this.favorites = props.favorites
>>>>>>> 14e7ef0a
  }

  public render (): ReactNode {
    return (
      <View style={styles.container}>
        <Image
          style={styles.imageBackground}
          source={require('../assets/background-logo.png')}
          resizeMode="contain"
        />

        <ConnectionStatus status={this.tequilApiState.connectionStatus.status}/>

        <Text style={styles.textIp}>IP: {this.tequilApiState.IP || CONFIG.TEXTS.IP_UPDATING}</Text>

        <View style={styles.controls}>
          <View style={styles.countryPicker}>
            <CountryPicker
              placeholder={translations.COUNTRY_PICKER_LABEL}
              countries={this.countryList.countries}
              onSelect={(country: ICountry) => this.vpnAppState.selectedProviderId = country.providerID}
              onFavoriteToggle={() => this.favorites.toggle(this.vpnAppState.selectedProviderId)}
              isFavoriteSelected={this.favorites.isFavored(this.vpnAppState.selectedProviderId)}
            />
          </View>

          <ButtonConnect
            connectionStatus={this.tequilApiState.connectionStatus.status}
            connect={this.tequilAPIDriver.connect.bind(this.tequilAPIDriver, this.vpnAppState.selectedProviderId)}
            disconnect={this.tequilAPIDriver.disconnect.bind(this.tequilAPIDriver)}
          />
        </View>

        <View style={styles.footer}>
          <Stats {...this.tequilApiState.connectionStatistics} />
        </View>

        <ErrorDropdown ref={(ref: ErrorDropdown) => this.errorDisplayDelegate.errorDisplay = ref}/>
      </View>
    )
  }

<<<<<<< HEAD
  public async componentDidMount () {
    await this.appLoader.load()
=======
  /**
   * Refreshes connection state, ip and unlocks identity.
   * Starts periodic state refreshing
   * Called once after first rendering.
   */
  public async componentDidMount () {
    try {
      await this.tequilAPIDriver.unlock()
    } catch (e) {
      console.error(e)
    }
>>>>>>> 14e7ef0a
  }
}<|MERGE_RESOLUTION|>--- conflicted
+++ resolved
@@ -19,10 +19,7 @@
 import React, { ReactNode } from 'react'
 import { Image, Text, View } from 'react-native'
 import { CONFIG } from '../config'
-<<<<<<< HEAD
 import { FavoritesStorage } from '../libraries/favorites-storage'
-=======
->>>>>>> 14e7ef0a
 import TequilApiDriver from '../libraries/tequil-api/tequil-api-driver'
 import TequilApiState from '../libraries/tequil-api/tequil-api-state'
 import AppLoader from './app-loader'
@@ -44,13 +41,10 @@
   tequilApiState: TequilApiState,
   vpnAppState: VpnAppState,
   errorDisplayDelegate: ErrorDisplayDelegate,
-<<<<<<< HEAD
   favoritesStore: FavoritesStorage,
+  countryList: CountryList,
+  favorites: Favorites,
   appLoader: AppLoader
-=======
-  countryList: CountryList
-  favorites: Favorites
->>>>>>> 14e7ef0a
 }
 
 @observer
@@ -59,12 +53,9 @@
   private readonly tequilApiState: TequilApiState
   private readonly errorDisplayDelegate: ErrorDisplayDelegate
   private readonly vpnAppState: VpnAppState
-<<<<<<< HEAD
-  private readonly appLoader: AppLoader
-=======
   private readonly countryList: CountryList
   private readonly favorites: Favorites
->>>>>>> 14e7ef0a
+  private readonly appLoader: AppLoader
 
   constructor (props: AppProps) {
     super(props)
@@ -72,12 +63,9 @@
     this.tequilApiState = props.tequilApiState
     this.errorDisplayDelegate = props.errorDisplayDelegate
     this.vpnAppState = props.vpnAppState
-<<<<<<< HEAD
-    this.appLoader = props.appLoader
-=======
     this.countryList = props.countryList
     this.favorites = props.favorites
->>>>>>> 14e7ef0a
+    this.appLoader = props.appLoader
   }
 
   public render (): ReactNode {
@@ -120,21 +108,7 @@
     )
   }
 
-<<<<<<< HEAD
   public async componentDidMount () {
     await this.appLoader.load()
-=======
-  /**
-   * Refreshes connection state, ip and unlocks identity.
-   * Starts periodic state refreshing
-   * Called once after first rendering.
-   */
-  public async componentDidMount () {
-    try {
-      await this.tequilAPIDriver.unlock()
-    } catch (e) {
-      console.error(e)
-    }
->>>>>>> 14e7ef0a
   }
 }