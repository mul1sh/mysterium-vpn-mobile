--- conflicted
+++ resolved
@@ -21,28 +21,18 @@
 } from 'mysterium-tequilapi'
 import ConnectionStatistics from '../models/connection-statistics'
 import Ip from '../models/ip'
+import { ServiceType } from '../models/service-type'
 import IConnectionAdapter, { ConnectionCanceled } from './connection-adapter'
 
 class TequilapiConnectionAdapter implements IConnectionAdapter {
   constructor (private tequilapiClient: TequilapiClient) {
   }
 
-<<<<<<< HEAD
-  public async connect (consumerId: string, providerId: string, serviceType: string): Promise<void> {
+  public async connect (consumerId: string, providerId: string, serviceType: ServiceType): Promise<void> {
+    const connectionDetails = { consumerId, providerId, serviceType }
     try {
       const connection = await this.tequilapiClient.connectionCreate({
-        consumerId,
-        providerId,
-        serviceType
-=======
-  public async connect (consumerId: string, providerId: string): Promise<void> {
-    const connectionDetails = { consumerId, providerId }
-
-    try {
-      const connection = await this.tequilapiClient.connectionCreate({
-        ...connectionDetails,
-        providerCountry: '' // TODO: remove this unused param when js-tequilapi is fixed
->>>>>>> f0df3cbf
+        ...connectionDetails
       })
 
       console.log(`Connect returned status: ${JSON.stringify(connection)}`)
