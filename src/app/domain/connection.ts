--- conflicted
+++ resolved
@@ -47,19 +47,15 @@
 
   constructor (
     private readonly connectionAdapter: IConnectionAdapter,
-<<<<<<< HEAD
     private readonly tequilApiState: TequilApiState,
     private readonly statisticsManager: StatisticsAdapter
   ) {
-=======
-    private readonly tequilApiState: TequilApiState) {
     this._data = initialConnectionData
 
     this.dataPublisher = new ValuePublisher<ConnectionData>(this.data)
     this.statusPublisher = new ValuePublisher<ConnectionStatus>(this.data.status)
     this.ipPublisher = new ValuePublisher<Ip>(this.data.IP)
 
->>>>>>> 86f3437b
     this.statusFetcher = this.buildStatusFetcher()
     this.ipFetcher = this.buildIpFetcher()
     this.statsFetcher = this.buildStatsFetcher()
@@ -107,8 +103,6 @@
     this.dataPublisher.subscribe(callback)
   }
 
-<<<<<<< HEAD
-=======
   public onStatusChange (callback: Callback<ConnectionStatus>) {
     this.statusPublisher.subscribe(callback)
   }
@@ -117,7 +111,6 @@
     this.ipPublisher.subscribe(callback)
   }
 
->>>>>>> 86f3437b
   public resetIP () {
     this.updateIP(null)
   }
