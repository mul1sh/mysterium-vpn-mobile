/*
 * Copyright (C) 2018 The 'MysteriumNetwork/mysterium-vpn-mobile' Authors.
 *
 * This program is free software: you can redistribute it and/or modify
 * it under the terms of the GNU General Public License as published by
 * the Free Software Foundation, either version 3 of the License, or
 * (at your option) any later version.
 *
 * This program is distributed in the hope that it will be useful,
 * but WITHOUT ANY WARRANTY; without even the implied warranty of
 * MERCHANTABILITY or FITNESS FOR A PARTICULAR PURPOSE.  See the
 * GNU General Public License for more details.
 *
 *  You should have received a copy of the GNU General Public License
 *  along with this program.  If not, see <http://www.gnu.org/licenses/>.
 *
 */

import { observer } from 'mobx-react'
import React from 'react'
import { StyleSheet, Text, View } from 'react-native'
import { CONFIG } from '../../config'
import TequilApiDriver from '../../libraries/tequil-api/tequil-api-driver'
import { STYLES } from '../../styles'
import appStyles from '../app-styles'
import ButtonConnect from '../components/button-connect'
import ConnectionStatus from '../components/connection-status'
import IconButton from '../components/icon-button'
import LogoBackground from '../components/logo-background'
import { ProposalListItem } from '../components/proposal-picker/proposal-list-item'
import ProposalPicker from '../components/proposal-picker/proposal-picker'
import Stats from '../components/stats'
import IMessageDisplay from '../messages/message-display'
import messages from '../messages/messages'
import Favorites from '../proposals/favorites'
import ConnectionStore from '../stores/connection-store'
import ScreenStore from '../stores/screen-store'
import translations from '../translations'
import VpnAppState from '../vpn-app-state'

type HomeProps = {
  tequilAPIDriver: TequilApiDriver,
  connectionStore: ConnectionStore,
  vpnAppState: VpnAppState,
  screenStore: ScreenStore,
  favorites: Favorites,
  messageDisplay: IMessageDisplay
}

@observer
class VpnScreen extends React.Component<HomeProps> {
  private readonly tequilAPIDriver: TequilApiDriver
  private readonly connectionStore: ConnectionStore
  private readonly vpnAppState: VpnAppState
  private readonly screenStore: ScreenStore
  private readonly favorites: Favorites
  private readonly messageDisplay: IMessageDisplay

  constructor (props: HomeProps) {
    super(props)
    this.tequilAPIDriver = props.tequilAPIDriver
    this.connectionStore = props.connectionStore
    this.vpnAppState = props.vpnAppState
    this.screenStore = props.screenStore
    this.favorites = props.favorites
    this.messageDisplay = props.messageDisplay
  }

  public render () {
    const connectionData = this.connectionStore.data

    return (
      <View style={appStyles.screen}>
        <View style={styles.feedback}>
          <IconButton
            icon="ios-help-circle-outline"
            onClick={() => this.screenStore.navigateToFeedbackScreen()}
          />
        </View>

        <ConnectionStatus status={connectionData.status}/>

        <Text style={styles.textIp}>IP: {connectionData.IP || CONFIG.TEXTS.IP_UPDATING}</Text>

        <View style={styles.controlsWithLogoContainer}>
          <LogoBackground/>

          <View style={styles.controls}>
            <View style={appStyles.proposalPicker}>
              <ProposalPicker
                placeholder={translations.PROPOSAL_PICKER_LABEL}
                proposals={this.vpnAppState.proposalListItems}
                selectedProposal={this.vpnAppState.selectedProposal}
                onSelect={(proposal: ProposalListItem) => this.vpnAppState.selectedProposal = proposal}
                onFavoriteToggle={() => this.toggleSelectedProposalFavorite()}
                isFavoriteSelected={this.vpnAppState.isFavoriteSelected}
              />
            </View>

            <ButtonConnect
              connectionStatus={connectionData.status}
              connect={() => this.connect()}
              disconnect={this.tequilAPIDriver.disconnect.bind(this.tequilAPIDriver)}
            />
          </View>
        </View>

        <Stats
          duration={connectionData.connectionStatistics.duration}
          bytesReceived={connectionData.connectionStatistics.bytesReceived}
          bytesSent={connectionData.connectionStatistics.bytesSent}
        />
      </View>
    )
  }

<<<<<<< HEAD
  private toggleSelectedProposalFavorite () {
    const proposal = this.vpnAppState.selectedProposal
    if (!proposal) {
      return
    }

    return this.favorites.toggle(proposal)
  }

  private async connect () {
    const proposal = this.vpnAppState.selectedProposal
=======
  private async connect () {
    const proposal = this.vpnAppState.selectedProposal

>>>>>>> f0df3cbf
    if (!proposal) {
      this.messageDisplay.showInfo(messages.COUNTRY_NOT_SELECTED)
      return
    }

<<<<<<< HEAD
    await this.tequilAPIDriver.connect(proposal.providerID, proposal.serviceType)
=======
    await this.tequilAPIDriver.connect(
      proposal.providerID,
      proposal.countryCode ? proposal.countryCode : ''
    )
>>>>>>> f0df3cbf
  }
}

const styles = StyleSheet.create({
  feedback: {
    position: 'absolute',
    top: 10,
    left: 10
  },
  controls: {
    width: '100%',
    alignItems: 'center',
    position: 'absolute',
    bottom: 30
  },
  textIp: {
    marginTop: STYLES.MARGIN,
    fontSize: STYLES.FONT_NORMAL,
    color: STYLES.COLOR_SECONDARY
  },
  controlsWithLogoContainer: {
    flex: 1,
    width: '100%'
  }
})

export default VpnScreen<|MERGE_RESOLUTION|>--- conflicted
+++ resolved
@@ -114,7 +114,6 @@
     )
   }
 
-<<<<<<< HEAD
   private toggleSelectedProposalFavorite () {
     const proposal = this.vpnAppState.selectedProposal
     if (!proposal) {
@@ -126,24 +125,17 @@
 
   private async connect () {
     const proposal = this.vpnAppState.selectedProposal
-=======
-  private async connect () {
-    const proposal = this.vpnAppState.selectedProposal
 
->>>>>>> f0df3cbf
     if (!proposal) {
       this.messageDisplay.showInfo(messages.COUNTRY_NOT_SELECTED)
       return
     }
 
-<<<<<<< HEAD
-    await this.tequilAPIDriver.connect(proposal.providerID, proposal.serviceType)
-=======
     await this.tequilAPIDriver.connect(
       proposal.providerID,
+      proposal.serviceType,
       proposal.countryCode ? proposal.countryCode : ''
     )
->>>>>>> f0df3cbf
   }
 }
 
