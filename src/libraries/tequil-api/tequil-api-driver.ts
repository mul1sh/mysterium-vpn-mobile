--- conflicted
+++ resolved
@@ -43,11 +43,7 @@
    * Tries to connect to selected VPN server
    * @returns {Promise<void>}
    */
-<<<<<<< HEAD
-  public async connect (selectedProviderId: string, selectedServiceType: ServiceType): Promise<void> {
-=======
-  public async connect (providerId: string, providerCountryCode: string): Promise<void> {
->>>>>>> f0df3cbf
+  public async connect (providerId: string, serviceType: ServiceType, providerCountryCode: string): Promise<void> {
     const consumerId = this.tequilApiState.identityId
     if (!consumerId) {
       console.error('Identity required for connect is not set', this.tequilApiState)
@@ -55,11 +51,7 @@
     }
 
     try {
-<<<<<<< HEAD
-      await this.connection.connect(consumerId, selectedProviderId, selectedServiceType)
-=======
-      await this.connection.connect(consumerId, providerId, providerCountryCode)
->>>>>>> f0df3cbf
+      await this.connection.connect(consumerId, providerId, serviceType, providerCountryCode)
     } catch (e) {
       this.messageDisplay.showError(messages.CONNECT_FAILED)
       console.warn('Connect failed', e)
